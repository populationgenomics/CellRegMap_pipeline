#!/usr/bin/env python3
# pylint: disable=wrong-import-position,import-error

"""
Hail Batch workflow for the rare-variant association analysis, including:

- get relevant variants around a gene and export genotypes as plink files
- generate input files for association tests
- run association tests
"""

# import python modules
import os
import re

import click
import logging

from cloudpathlib import AnyPath
from cpg_utils import to_path
from cpg_utils.hail_batch import (
    copy_common_env,
    dataset_path,
    get_config,
    init_batch,
    output_path,
    remote_tmpdir,
)

import numpy as np
import pandas as pd
import xarray as xr

from limix.qc import quantile_gaussianize
from numpy import eye, ones
from pandas_plink import read_plink1_bin
from scipy.stats import shapiro

# qvalue imports
import scipy as sp
from scipy import interpolate

# make_gene_loc_dict import
from csv import DictReader

import hail as hl
import hailtop.batch as hb

from cellregmap import (  # figure out how to import this from github
    run_gene_set_association,
    run_burden_association,
    omnibus_set_association,
)

# use logging to print statements, display at info level
logging.basicConfig(
    format='%(levelname)s:%(message)s', level=logging.INFO
)  # consider removing some print statements?

DEFAULT_JOINT_CALL_MT = dataset_path('mt/v7.mt')
DEFAULT_ANNOTATION_HT = dataset_path(
    'tob_wgs_vep/104/vep104.3_GRCh38.ht'
)  # atm VEP only


CELLREGMAP_IMAGE = get_config()['workflow'][
    'driver_image'
]  # australia-southeast1-docker.pkg.dev/cpg-common/images/cellregmap:0.0.3

# region SUBSET_VARIANTS


def filter_variants(
    mt_path: str,  # 'mt/v7.mt'
    samples: list[str],
    output_mt_path: str,  # 'tob_wgs_rv/densified_rv_only.mt'
):
    """Subset hail matrix table

    Input:
    joint call hail matrix table
    set of samples for which we have scRNA-seq data

    Output:
    subset hail matrix table, containing only variants that:
    1) are not ref-only, 2) biallelic, 3) meet QC filters, 4) are rare (MAF<5%)
    """
    # read hail matrix table object (WGS data)
    init_batch()
    mt = hl.read_matrix_table(mt_path)

    # subset to relevant samples (samples we have scRNA-seq data for)
    mt = mt.filter_cols(hl.set(samples).contains(mt.s))

    # densify (can this be done at the end?)
    mt = hl.experimental.densify(mt)

    # filter out low quality variants and consider biallelic variants only (no multi-allelic, no ref-only)
    mt = mt.filter_rows(  # check these filters!
        (hl.len(hl.or_else(mt.filters, hl.empty_set(hl.tstr))) == 0)  # QC
        & (hl.len(mt.alleles) == 2)    # remove hom-ref
        & (mt.n_unsplit_alleles == 2)  # biallelic
        & (hl.is_snp(mt.alleles[0], mt.alleles[1]))  # SNVs
    )

    # filter rare variants only (MAF < 5%)
    mt = hl.variant_qc(mt)
    mt = mt.filter_rows(
        (mt.variant_qc.AF[1] < 0.05) & (mt.variant_qc.AF[1] > 0)
        | (mt.variant_qc.AF[1] > 0.95) & (mt.variant_qc.AF[1] < 1)
    )
    mt.write(output_mt_path, overwrite=True)
    logging.info(
        f"Number of rare (freq<5%) and QC'd biallelic variants: {mt.count()[0]}"
    )


# endregion SUBSET_VARIANTS


# region GET_GENE_SPECIFIC_VARIANTS


def get_promoter_variants(
    mt_path: str,  # ouput path from function above
    ht_path: str,
    gene_details: dict[str, str],  # output of make_gene_loc_dict
    window_size: int,
    plink_file: str,  # 'tob_wgs_rv/pseudobulk_rv_association/plink_files/GENE'
):
    """Subset hail matrix table

    Input:
    mt_path: path to already subsetted hail matrix table
    ht_path: path to VEP HT
    gene_details: dict of info for current gene
    window_size: int, size of flanking region around genes
    plink_file: str, file prefix for writing plink data

    Output:
    For retained variants, that are: 1) in promoter regions and
    2) within 50kb up or down-stream of the gene body (or in the gene body itself)
    (on top of all filters done above)

    returns nothing
    """

    # read hail matrix table object (pre-filtered)
    init_batch()
    mt = hl.read_matrix_table(mt_path)

    gene_name = gene_details['gene_name']

    # get relevant chromosome
    chrom = gene_details['chr']

    # subset to window
    # get gene body position (start and end) and build interval
    left_boundary = max(1, int(gene_details['start']) - window_size)
    right_boundary = min(
        int(gene_details['end']) + window_size,
        hl.get_reference('GRCh38').lengths[chrom],
    )
    # get gene-specific genomic interval
    gene_interval = f'{chrom}:{left_boundary}-{right_boundary}'
    logging.info(f'Interval considered: {gene_interval}')  # 'chr22:23219960-23348287'

    # include variants up to {window size} up- and downstream
    mt = hl.filter_intervals(
        mt, [hl.parse_locus_interval(gene_interval, reference_genome='GRCh38')]
    )
    mt_path = output_path(f'{gene_name}_in_window.mt', 'tmp')
    mt = mt.checkpoint(
        mt_path, overwrite=True
    )  # add checkpoint to avoid repeat evaluation
    logging.info(f'Number of variants within interval: {mt.count()[0]}')

    # annotate using VEP
    vep_ht = hl.read_table(ht_path)
    mt = mt.annotate_rows(vep=vep_ht[mt.row_key].vep)

    # filter variants found to be in promoter regions
    mt = mt.filter_rows(
        mt.vep.regulatory_feature_consequences['biotype'].contains('promoter')
    )
    promoter_path = output_path(f'{gene_name}promoter_variants.mt', 'tmp')
    mt = mt.checkpoint(promoter_path, overwrite=True)  # checkpoint
    logging.info(
        f'Number of rare (freq<5%) QC-passing, biallelic SNPs in promoter regions: {mt.count()[0]}'
    )

    # export this as a Hail table for downstream analysis
    ht_path = output_path(f'{gene_name}_rare_promoter_summary.ht')
    ht = mt.rows()
    ht.write(ht_path, overwrite=True)

    # export MT object to PLINK (promoter variants)
    # pylint: disable=import-outside-toplevel
    from hail.methods import export_plink

    export_plink(mt, plink_file, ind_id=mt.s)


# endregion GET_GENE_SPECIFIC_VARIANTS

# region PREPARE_INPUT_FILES


def prepare_input_files(
    gene_name: str,
    cell_type: str,
    genotype_file_bed: str,
    genotype_file_bim: str,
    genotype_file_fam: str,
    phenotype_file: str,
    kinship_file: str,
    sample_mapping_file: str,
):
    """Prepare association test input files

    Input:
    genotype: plink files
    phenotype: gene expression

    Output:
    genotype matrix
    phenotype vector
    """
    expression_filename = AnyPath(output_path(f"{gene_name}_{cell_type}.csv"))
    genotype_filename = AnyPath(output_path(f"{gene_name}_rare_regulatory.csv"))
    kinship_filename = AnyPath(output_path("kinship_common_samples.csv"))

    # read in phenotype file (tsv)
    phenotype = pd.read_csv(phenotype_file, sep="\t", index_col=0)

    phenotype = xr.DataArray(
        phenotype.values,
        dims=["sample", "gene"],
        coords={"sample": phenotype.index.values, "gene": phenotype.columns.values},
    )

    # read in genotype file (plink format)
    to_path(genotype_file_bed).copy("temp.bed")  # bed
    to_path(genotype_file_bim).copy("temp.bim")  # bim
    to_path(genotype_file_fam).copy("temp.fam")  # fam
    geno = read_plink1_bin("temp.bed")

    # read in GRM (genotype relationship matrix; kinship matrix)
    kinship = pd.read_csv(kinship_file, index_col=0)
    kinship.index = kinship.index.astype("str")
    assert all(kinship.columns == kinship.index)  # symmetric matrix, donors x donors
    kinship = xr.DataArray(
        kinship.values,
        dims=["sample_0", "sample_1"],
        coords={"sample_0": kinship.columns, "sample_1": kinship.index},
    )
    kinship = kinship.sortby("sample_0").sortby("sample_1")

    # this file will map different IDs (and OneK1K ID to CPG ID)
    sample_mapping = pd.read_csv(sample_mapping_file, sep="\t")

    # ensure samples are the same and in the same order across input files
    # samples with expression data
    donors_exprs = set(phenotype.sample.values).intersection(
        set(sample_mapping["OneK1K_ID"].unique())
    )

    logging.info(f"Number of unique donors with expression data: {len(donors_exprs)}")

    # samples with genotype data
    donors_geno = set(geno.sample.values).intersection(
        set(sample_mapping["InternalID"].unique())
    )
    logging.info(f"Number of unique donors with genotype data: {len(donors_geno)}")

    # samples with both (can this be done in one step?)
    sample_mapping1 = sample_mapping.loc[sample_mapping["OneK1K_ID"].isin(donors_exprs)]
    sample_mapping_both = sample_mapping1.loc[
        sample_mapping1["InternalID"].isin(donors_geno)
    ]
    donors_e = sample_mapping_both["OneK1K_ID"].unique()
    donors_g = sample_mapping_both["InternalID"].unique()
    assert len(donors_e) == len(donors_g)

    # samples in kinship
    donors_e_short = [re.sub(".*_", "", donor) for donor in donors_e]
    donors_k = sorted(set(list(kinship.sample_0.values)).intersection(donors_e_short))

    logging.info(f"Number of unique common donors: {len(donors_g)}")

    # subset files

    # phenotype
    phenotype = phenotype.sel(sample=donors_e)
    # select gene
    y = phenotype.sel(gene=gene_name)
    y = quantile_gaussianize(y)
    del phenotype  # delete to free up memory
    # make data frame to save as csv
    y_df = pd.DataFrame(
        data=y.values.reshape(y.shape[0], 1), index=y.sample.values, columns=[gene_name]
    )

    # genotype
    geno = geno.sel(sample=donors_g)
    # make data frame to save as csv
    data = geno.values
    geno_df = pd.DataFrame(data, columns=geno.snp.values, index=geno.sample.values)
    geno_df = geno_df.dropna(axis=1)
    # delete large files to free up memory
    del geno

    # kinship
    kinship = kinship.sel(sample_0=donors_k, sample_1=donors_k)
    assert all(kinship.sample_0 == donors_k)
    assert all(kinship.sample_1 == donors_k)
    # make data frame to save as csv
    kinship_df = pd.DataFrame(
        kinship.values, columns=kinship.sample_0, index=kinship.sample_1
    )
    del kinship  # delete kinship to free up memory

    # save files
    with expression_filename.open("w") as ef:
        y_df.to_csv(ef, index=False)

    with genotype_filename.open("w") as gf:
        geno_df.to_csv(gf, index=False)

    with kinship_filename.open("w") as kf:
        kinship_df.to_csv(kf, index=False)

    return y_df, geno_df, kinship_df


# endregion PREPARE_INPUT_FILES


# region GET_CRM_PVALUES


def get_crm_pvs(pheno, covs, genotypes, contexts=None):
    """
    CellRegMap-RV tests
    * score test (variance)
    * burden test (max, sum, comphet)
    * omnibus (Cauchy) test

    Input:
    input files

    Output:
    list of p-values from the three tests
    """
    pv_norm = shapiro(pheno).pvalue
    pv0 = run_gene_set_association(y=pheno, G=genotypes, W=covs, E=contexts)[0]
    pv1 = run_burden_association(
        y=pheno, G=genotypes, W=covs, E=contexts, mask="mask.max"
    )[0]
    pv2 = run_burden_association(
        y=pheno, G=genotypes, W=covs, E=contexts, mask="mask.sum"
    )[0]
    pv3 = run_burden_association(
        y=pheno, G=genotypes, W=covs, E=contexts, mask="mask.comphet"
    )[0]
    pv4 = omnibus_set_association(np.array([pv0, pv1]))
    pv5 = omnibus_set_association(np.array([pv0, pv2]))
    pv6 = omnibus_set_association(np.array([pv0, pv3]))

    return np.array([pv_norm, pv0, pv1, pv2, pv3, pv4, pv5, pv6])


# endregion GET_CRM_PVALUES

# region RUN_ASSOCIATION


def run_gene_association(
    gene_name: str,           # 'VPREB3'
    genotype_mat_path: str,   # 'VPREB3_50K_window/SNVs.csv'
    phenotype_vec_path: str,  # 'Bnaive/VPREB3_pseudocounts.csv'
    output_prefix: str,       # 'Bnaive/'
):
    """Run gene-set association test

    Input:
    input files  (genotype, phenotype)
    * already in matrix / vector form
    * only matching samples, correct irder

    Output:
    table with p-values
    """
    # get genotypes
    # these are variants in and around gene VPREB3 on chrom 22
    g_file = AnyPath(output_path(genotype_mat_path))
    g_df = pd.read_csv(g_file)
    # because the current matrix is counting the copies of the reference allele
    # while we are interested in the alternative allele, flip the genotypes
    genotypes = 2 - g_df

    # get phenptypes
    p_file = AnyPath(output_path(phenotype_vec_path))
    p_df = pd.read_csv(p_file)
    pheno = p_df.values

    # covs
    covs = ones((genotypes.shape[0], 1))  # intercept of ones as covariates

    # contexts
    contexts = eye(genotypes.shape[0])

    # TODO: kinship

    cols = [
        "P_shapiro",
        "P_CRM_VC",
        "P_CRM_burden_max",
        "P_CRM_burden_sum",
        "P_CRM_burden_comphet",
        "P_CRM_omnibus_max",
        "P_CRM_omnibus_sum",
        "P_CRM_omnibus_comphet",
    ]

    # create p-values data frame
    pv_df = pd.DataFrame(
        data=get_crm_pvs(pheno, covs, genotypes, contexts),
        columns=cols,
        index=gene_name,
    )

    pv_filename = AnyPath(output_path(f"{output_prefix}/{gene_name}_pvals.csv"))
    with pv_filename.open("w") as pf:
        pv_df.to_csv(pf, index=False)

    return pv_filename


# endregion RUN_ASSOCIATION


# region AGGREGATE_RESULTS


def summarise_association_results(
    pv_dfs: list[str],
):
    """Summarise results

    Input:
    p-values from all association tests

    Ouput:
    one csv table per cell type,
    combining results across all genes in a single file
    """
    pv_all_df = pd.concat([pv_dfs])  # test syntax

    # run qvalues for all tests
    pv_all_df["Q_CRM_VC"] = qvalue(pv_all_df["P_CRM_VC"])
    pv_all_df["Q_CRM_burden_max"] = qvalue(pv_all_df["P_CRM_burden_max"])
    pv_all_df["Q_CRM_burden_sum"] = qvalue(pv_all_df["P_CRM_burden_sum"])
    pv_all_df["Q_CRM_burden_comphet"] = qvalue(pv_all_df["P_CRM_burden_comphet"])
    pv_all_df["Q_CRM_omnibus_max"] = qvalue(pv_all_df["P_CRM_omnibus_max"])
    pv_all_df["Q_CRM_omnibus_sum"] = qvalue(pv_all_df["P_CRM_omnibus_sum"])
    pv_all_df["Q_CRM_omnibus_comphet"] = qvalue(pv_all_df["P_CRM_omnibus_comphet"])

    return pv_all_df


# endregion AGGREGATE_RESULTS

# region MISCELLANEOUS


def make_gene_loc_dict(file) -> dict[str, dict]:
    """
    Turn gene information into a dictionary
    to avoid opening this file for every gene
    """
    gene_dict = {}

    with open(to_path(file)) as handle:
        reader = DictReader(handle, delimiter='\t')

        for row in reader:
            gene_dict[row['gene_name']] = row

    return gene_dict


<<<<<<< HEAD
<<<<<<< HEAD
# can probably be merged with below
def extract_genes(gene_list, expression_tsv_path) -> list[str]:
    """
    Takes a list of all genes and subsets to only those
    present in the expression file of interest
    """
    expression_df = pd.read_csv(AnyPath(expression_tsv_path), sep="\t")
    expression_df = filter_lowly_expressed_genes(expression_df)
    gene_ids = set(list(expression_df.columns.values)[1:])
    genes = set(gene_list).intersection(gene_ids)
    return list(sorted(genes))


# copied from https://github.com/populationgenomics/tob-wgs/blob/main/scripts/eqtl_hail_batch/launch_eqtl_spearman.py
# check whether it needs modifying
def get_genes_for_chromosome(*, expression_tsv_path, geneloc_tsv_path) -> list[str]:
    """get index of total number of genes
    Input:
    expression_df: a data frame with samples as rows and genes as columns,
    containing normalised expression values (i.e., the average number of molecules
    for each gene detected in each person).
    geneloc_df: a data frame with the gene location (chromosome, start, and
    end locations as columns) specified for each gene (rows).
    Returns:
    The number of genes (as an int) after filtering for lowly expressed genes.
    This integer number gets fed into the number of scatters to run.
    """
    expression_df = pd.read_csv(AnyPath(expression_tsv_path), sep="\t")
    geneloc_df = pd.read_csv(AnyPath(geneloc_tsv_path), sep="\t")

    # expression_df = filter_lowly_expressed_genes(expression_df) # I might add this in but not for now
    gene_ids = set(list(expression_df.columns.values)[1:])

    genes = set(geneloc_df.gene_name).intersection(gene_ids)
    return list(sorted(genes))


# copied from https://github.com/populationgenomics/tob-wgs/blob/main/scripts/eqtl_hail_batch/launch_eqtl_spearman.py
# generalised to specify min pct samples as input
def filter_lowly_expressed_genes(expression_df, min_pct=10):
    """Remove genes with low expression in all samples
    Input:
    expression_df: a data frame with samples as rows and genes as columns,
    containing normalised expression values (i.e., the average number of molecules
    for each gene detected in each person).
    Returns:
    A filtered version of the input data frame, after removing columns (genes)
    with 0 values in more than 10% of the rows (samples).
    """
    # Remove genes with 0 expression in all samples
    expression_df = expression_df.loc[:, (expression_df != 0).any(axis=0)]
    genes_not_equal_zero = expression_df.iloc[:, 1:].values != 0
    n_expr_over_zero = pd.DataFrame(genes_not_equal_zero.sum(axis=0))
    percent_expr_over_zero = (n_expr_over_zero / len(expression_df.index)) * 100
    percent_expr_over_zero.index = expression_df.columns[1:]

    # Filter genes with less than 10 percent individuals with non-zero expression
    atleastNpercent = percent_expr_over_zero[(percent_expr_over_zero > min_pct)[0]]
    sample_ids = expression_df["sampleid"]
    expression_df = expression_df[atleastNpercent.index]
    expression_df.insert(loc=0, column="sampleid", value=sample_ids)

    return expression_df



def remove_sc_outliers(df, outliers=["966_967", "88_88"]):
=======
def remove_sc_outliers(df, outliers=['966_967', '88_88']):
>>>>>>> a2768b69
    """
    Remove outlier samples, as identified by sc analysis
    """
    df = df[-df['OneK1K_ID'].isin(outliers)]

    return df


def qvalue(pv, m=None, verbose=False, lowmem=False, pi0=None):
    """
    Estimates q-values from p-values
    Args
    =====
    m: number of tests. If not specified m = pv.size
    verbose: print verbose messages? (default False)
    lowmem: use memory-efficient in-place algorithm
    pi0: if None, it's estimated as suggested in Storey and Tibshirani, 2003.
         For most GWAS this is not necessary, since pi0 is extremely likely to be
         1

    Taken from https://github.com/nfusi/qvalue
    but updated for python 3 (e.g., xrange -> range)

    Copyright (c) 2012, Nicolo Fusi, University of Sheffield
    All rights reserved.

    Redistribution and use in source and binary forms, with or without
    modification, are permitted provided that the following conditions are met:
        * Redistributions of source code must retain the above copyright
        notice, this list of conditions and the following disclaimer.
        * Redistributions in binary form must reproduce the above copyright
        notice, this list of conditions and the following disclaimer in the
        documentation and/or other materials provided with the distribution.
        * Neither the name of the organization nor the
        names of its contributors may be used to endorse or promote products
        derived from this software without specific prior written permission.

    THIS SOFTWARE IS PROVIDED BY THE COPYRIGHT HOLDERS AND CONTRIBUTORS "AS IS" AND
    ANY EXPRESS OR IMPLIED WARRANTIES, INCLUDING, BUT NOT LIMITED TO, THE IMPLIED
    WARRANTIES OF MERCHANTABILITY AND FITNESS FOR A PARTICULAR PURPOSE ARE
    DISCLAIMED. IN NO EVENT SHALL THE COPYRIGHT HOLDER BE LIABLE FOR ANY
    DIRECT, INDIRECT, INCIDENTAL, SPECIAL, EXEMPLARY, OR CONSEQUENTIAL DAMAGES
    (INCLUDING, BUT NOT LIMITED TO, PROCUREMENT OF SUBSTITUTE GOODS OR SERVICES;
    LOSS OF USE, DATA, OR PROFITS; OR BUSINESS INTERRUPTION) HOWEVER CAUSED AND
    ON ANY THEORY OF LIABILITY, WHETHER IN CONTRACT, STRICT LIABILITY, OR TORT
    (INCLUDING NEGLIGENCE OR OTHERWISE) ARISING IN ANY WAY OUT OF THE USE OF THIS
    SOFTWARE, EVEN IF ADVISED OF THE POSSIBILITY OF SUCH DAMAGE.
    """

    assert pv.min() >= 0 and pv.max() <= 1, "p-values should be between 0 and 1"

    original_shape = pv.shape
    pv = pv.ravel()  # flattens the array in place, more efficient than flatten()

    if m is None:
        m = float(len(pv))
    else:
        # the user has supplied an m
        m *= 1.0

    # if the number of hypotheses is small, just set pi0 to 1
    if len(pv) < 100 and pi0 is None:
        pi0 = 1.0
    elif pi0 is not None:
        pi0 = pi0
    else:
        # evaluate pi0 for different lambdas
        pi0 = []
        lam = sp.arange(0, 0.90, 0.01)
        counts = sp.array([(pv > i).sum() for i in sp.arange(0, 0.9, 0.01)])
        for l in range(len(lam)):
            pi0.append(counts[l] / (m * (1 - lam[l])))

        pi0 = sp.array(pi0)

        # fit natural cubic spline
        tck = interpolate.splrep(lam, pi0, k=3)
        pi0 = interpolate.splev(lam[-1], tck)
        if verbose:
            # print("qvalues pi0=%.3f, estimated proportion of null features " % pi0)
            logging.info(
                "qvalues pi0=%.3f, estimated proportion of null features " % pi0
            )

        if pi0 > 1:
            if verbose:
                # print(
                #     "got pi0 > 1 (%.3f) while estimating qvalues, setting it to 1" % pi0
                # )
                logging.info(
                    "got pi0 > 1 (%.3f) while estimating qvalues, setting it to 1" % pi0
                )
            pi0 = 1.0

    assert pi0 >= 0 and pi0 <= 1, "pi0 is not between 0 and 1: %f" % pi0

    if lowmem:
        # low memory version, only uses 1 pv and 1 qv matrices
        qv = sp.zeros((len(pv),))
        last_pv = pv.argmax()
        qv[last_pv] = (pi0 * pv[last_pv] * m) / float(m)
        pv[last_pv] = -sp.inf
        prev_qv = last_pv
        for i in range(int(len(pv)) - 2, -1, -1):
            cur_max = pv.argmax()
            qv_i = pi0 * m * pv[cur_max] / float(i + 1)
            pv[cur_max] = -sp.inf
            qv_i1 = prev_qv
            qv[cur_max] = min(qv_i, qv_i1)
            prev_qv = qv[cur_max]

    else:
        p_ordered = sp.argsort(pv)
        pv = pv[p_ordered]
        qv = pi0 * m / len(pv) * pv
        qv[-1] = min(qv[-1], 1.0)

        for i in range(len(pv) - 2, -1, -1):
            qv[i] = min(pi0 * m * pv[i] / (i + 1.0), qv[i + 1])

        # reorder qvalues
        qv_temp = qv.copy()
        qv = sp.zeros_like(qv)
        qv[p_ordered] = qv_temp

    # reshape qvalues
    qv = qv.reshape(original_shape)

    return qv


# endregion MISCELLANEOUS

config = get_config()


@click.command()
@click.option('--celltypes')
@click.option('--expression-files-prefix', default='scrna-seq/grch38_association_files')
@click.option(
    '--sample-mapping-file-tsv',
    default='scrna-seq/grch38_association_files/OneK1K_CPG_IDs.tsv',
)
<<<<<<< HEAD
@click.option("--mt-path", default="mt/v7.mt")
@click.option("--anno-ht-path", default="tob_wgs_vep/104/vep104.3_GRCh38.ht")
=======
@click.option('--mt-path', default=DEFAULT_JOINT_CALL_MT)
@click.option('--anno-ht-path', default=DEFAULT_ANNOTATION_HT)
@click.option(
    '--chromosomes',
    help='List of chromosome numbers to run rare variant association analysis on. '
    'Space separated, as one argument (Default: all)',
)
@click.option('--genes', default=None)
@click.option(
    '--max-gene-concurrency',
    type=int,
    default=50,
    help=(
        'To avoid resource starvation, set this concurrency to limit horizontal scale. '
        'Higher numbers have a better walltime, but risk jobs that are stuck (which are expensive)'
    ),
)
>>>>>>> a2768b69
def crm_pipeline(
    celltypes: str,
    expression_files_prefix: str,
    sample_mapping_file_tsv: str,
<<<<<<< HEAD
    mt_path: str = DEFAULT_JOINT_CALL_MT,
    anno_ht_path: str = DEFAULT_ANNOTATION_HT,
=======
    mt_path: str,
    anno_ht_path: str,
    chromosomes: str = 'all',
    genes: str | None = None,
>>>>>>> a2768b69
    window_size: int = 50000,
    max_gene_concurrency=50,
):

    sb = hb.ServiceBackend(
<<<<<<< HEAD
        billing_project=config["hail"]["billing_project"],
=======
        billing_project=get_config()['hail']['billing_project'],
>>>>>>> a2768b69
        remote_tmpdir=remote_tmpdir(),
    )
    batch = hb.Batch('CellRegMap pipeline', backend=sb)

    # extract samples for which we have single-cell (sc) data
    sample_mapping_file = pd.read_csv(dataset_path(sample_mapping_file_tsv), sep='\t')
    sample_mapping_file = remove_sc_outliers(sample_mapping_file)
    sc_samples = sample_mapping_file['InternalID'].unique()

    # filter to QC-passing, rare, biallelic variants
<<<<<<< HEAD
    filter_job = batch.new_python_job(name="MT filter job")
    output_mt_path = output_path("tob_wgs_rv/densified_rv_only.mt")
    filter_job.image(CELLREGMAP_IMAGE)
    filter_job.call(
        filter_variants,
        mt_path=mt_path,
        samples=sc_samples,
        output_mt_path=output_mt_path,
    )
=======
    output_mt_path = output_path('densified_rv_only.mt')
    if not to_path(output_mt_path).exists():

        filter_job = batch.new_python_job(name='MT filter job')
        copy_common_env(filter_job)
        filter_job.image(CELLREGMAP_IMAGE)
        filter_job.call(
            filter_variants,
            mt_path=mt_path,
            samples=list(sc_samples),
            output_mt_path=output_mt_path,
        )
>>>>>>> a2768b69

    else:
        logging.info('File already exist no need to filter')
        filter_job = None

    # grab all relevant genes across all chromosomes
    # simpler if gene details are condensed to one file
    gene_dict: dict[str, dict] = {}
    if chromosomes == 'all':
        # autosomes only for now
        chromosomes_list = list(np.arange(22) + 1)
    else:
        chromosomes_list = chromosomes.split(' ')
    for chromosome in chromosomes_list:
        geneloc_tsv_path = dataset_path(
            os.path.join(
                expression_files_prefix,
                'gene_location_files',
                f'GRCh38_geneloc_chr{chromosome}.tsv',
            )
        )

        # concatenating across chromosomes to have a single dict
        gene_dict.update(make_gene_loc_dict(geneloc_tsv_path))

    # isolate to the genes we are interested in
    if genes is not None:
        genes_of_interest = genes.split(' ')
    else:
        genes_of_interest = list(gene_dict.keys())

    # Setup MAX concurrency by genes
    _dependent_jobs: list[hb.job.Job] = []

    def manage_concurrency_for_job(job: hb.job.Job):
        """
        To avoid having too many jobs running at once, we have to limit concurrency.
        """
        if len(_dependent_jobs) >= max_gene_concurrency:
            job.depends_on(_dependent_jobs[-max_gene_concurrency])
        _dependent_jobs.append(job)

    # for each gene, extract relevant variants (in window + with some annotation)
    # submit a job for each gene (export genotypes to plink)
    genotype_jobs = []
    for gene in genes_of_interest:

        # final path for this gene - generate first (check syntax)
        plink_file = output_path(f'plink_files/{gene}')
        gene_dict[gene]['plink'] = plink_file

        # if the plink output exists, do not re-generate it
        if to_path(f'{plink_file}.bim').exists():
            continue

<<<<<<< HEAD
        plink_job = batch.new_python_job(f"Create plink files for: {gene}")
        plink_job.depends_on(filter_job)
=======
        plink_job = batch.new_python_job(f'Create plink files for: {gene}')
        manage_concurrency_for_job(plink_job)
        copy_common_env(plink_job)
        if filter_job:
            plink_job.depends_on(filter_job)

>>>>>>> a2768b69
        plink_job.image(CELLREGMAP_IMAGE)
        plink_job.call(
            get_promoter_variants,
            mt_path=output_mt_path,
            ht_path=anno_ht_path,
            gene_details=gene_dict[gene],
            window_size=window_size,
            plink_file=plink_file,
        )
        genotype_jobs.append(plink_job)

    # the next phase will be done for each cell type
    for celltype in celltypes:
        expression_tsv_path = os.path.join(
            expression_files_prefix, "expression_files", f"{celltype}_expression.tsv"
        )

        genes = extract_genes(expression_files_prefix, genes_of_interest)
        # maybe this makes no sense (to loop over genes twice)
        # but I also didn't want to re-select variants for the same gene repeatedly
        # for every new cell type?
        gene_prepare_jobs = []
        gene_run_jobs = []
        for gene in genes:
            plink_output_prefix = gene_dict[gene]["plink"]
            # prepare input files
            prepare_input_job = batch.new_python_job(f"Prepare inputs for: {gene}")
            prepare_input_job.depends_on(*genotype_jobs)
            gene_prepare_jobs.append(prepare_input_job)
            pheno_path, geno_path, _ = prepare_input_job.call(
                prepare_input_files,
                gene_name=gene,
                cell_type=celltype,
                genotype_file_bed=plink_output_prefix + ".bed",
                genotype_file_bim=plink_output_prefix + ".bim",
                genotype_file_fam=plink_output_prefix + ".fam",
                phenotype_file=expression_tsv_path,
                kinship_file=None,
                sample_mapping_file=sample_mapping_file,
            )
            # run association
            run_job = batch.new_python_job(f"Run association for: {gene}")
            run_job.depends_on(prepare_input_job)
            run_job.image(CELLREGMAP_IMAGE)
            gene_run_jobs.append(run_job)
            pv_file = run_job.call(
                run_gene_association,
                gene_name=gene,
                genotype_mat_path=geno_path,
                phenotype_vec_path=pheno_path,
            )
            # save pv filename as gene attribute
            gene_dict[gene]["pv_file"] = pv_file

        # combine all p-values across all chromosomes, genes (per cell type)
        summarise_job = batch.new_python_job(f"Summarise all results for {celltype}")
        summarise_job.depends_on(*gene_run_jobs)
        pv_all = summarise_job.call(
            summarise_association_results,
            pv_dfs=[gene_dict[gene]["pv_file"] for gene in genes],
        )  # no idea how do to this (get previous job's dataframes and add them in a list)

        pv_filename = AnyPath(output_path(f"{celltype}_all_pvalues.csv"))
        with pv_filename.open("w") as pf:
            pv_all.to_csv(pf, index=False)

    # set jobs running
    batch.run(wait=False)

<<<<<<< HEAD
if __name__ == "__main__":
    crm_pipeline()
=======

if __name__ == '__main__':
    crm_pipeline()  # pylint: disable=no-value-for-parameter
>>>>>>> a2768b69
<|MERGE_RESOLUTION|>--- conflicted
+++ resolved
@@ -490,8 +490,6 @@
     return gene_dict
 
 
-<<<<<<< HEAD
-<<<<<<< HEAD
 # can probably be merged with below
 def extract_genes(gene_list, expression_tsv_path) -> list[str]:
     """
@@ -559,9 +557,6 @@
 
 
 def remove_sc_outliers(df, outliers=["966_967", "88_88"]):
-=======
-def remove_sc_outliers(df, outliers=['966_967', '88_88']):
->>>>>>> a2768b69
     """
     Remove outlier samples, as identified by sc analysis
     """
@@ -705,10 +700,6 @@
     '--sample-mapping-file-tsv',
     default='scrna-seq/grch38_association_files/OneK1K_CPG_IDs.tsv',
 )
-<<<<<<< HEAD
-@click.option("--mt-path", default="mt/v7.mt")
-@click.option("--anno-ht-path", default="tob_wgs_vep/104/vep104.3_GRCh38.ht")
-=======
 @click.option('--mt-path', default=DEFAULT_JOINT_CALL_MT)
 @click.option('--anno-ht-path', default=DEFAULT_ANNOTATION_HT)
 @click.option(
@@ -726,30 +717,20 @@
         'Higher numbers have a better walltime, but risk jobs that are stuck (which are expensive)'
     ),
 )
->>>>>>> a2768b69
 def crm_pipeline(
     celltypes: str,
     expression_files_prefix: str,
     sample_mapping_file_tsv: str,
-<<<<<<< HEAD
-    mt_path: str = DEFAULT_JOINT_CALL_MT,
-    anno_ht_path: str = DEFAULT_ANNOTATION_HT,
-=======
     mt_path: str,
     anno_ht_path: str,
-    chromosomes: str = 'all',
+    chromosomes: str = "all",
     genes: str | None = None,
->>>>>>> a2768b69
     window_size: int = 50000,
     max_gene_concurrency=50,
 ):
 
     sb = hb.ServiceBackend(
-<<<<<<< HEAD
-        billing_project=config["hail"]["billing_project"],
-=======
-        billing_project=get_config()['hail']['billing_project'],
->>>>>>> a2768b69
+        billing_project=get_config()["hail"]["billing_project"],
         remote_tmpdir=remote_tmpdir(),
     )
     batch = hb.Batch('CellRegMap pipeline', backend=sb)
@@ -760,17 +741,6 @@
     sc_samples = sample_mapping_file['InternalID'].unique()
 
     # filter to QC-passing, rare, biallelic variants
-<<<<<<< HEAD
-    filter_job = batch.new_python_job(name="MT filter job")
-    output_mt_path = output_path("tob_wgs_rv/densified_rv_only.mt")
-    filter_job.image(CELLREGMAP_IMAGE)
-    filter_job.call(
-        filter_variants,
-        mt_path=mt_path,
-        samples=sc_samples,
-        output_mt_path=output_mt_path,
-    )
-=======
     output_mt_path = output_path('densified_rv_only.mt')
     if not to_path(output_mt_path).exists():
 
@@ -783,7 +753,6 @@
             samples=list(sc_samples),
             output_mt_path=output_mt_path,
         )
->>>>>>> a2768b69
 
     else:
         logging.info('File already exist no need to filter')
@@ -839,17 +808,11 @@
         if to_path(f'{plink_file}.bim').exists():
             continue
 
-<<<<<<< HEAD
         plink_job = batch.new_python_job(f"Create plink files for: {gene}")
-        plink_job.depends_on(filter_job)
-=======
-        plink_job = batch.new_python_job(f'Create plink files for: {gene}')
-        manage_concurrency_for_job(plink_job)
         copy_common_env(plink_job)
         if filter_job:
             plink_job.depends_on(filter_job)
 
->>>>>>> a2768b69
         plink_job.image(CELLREGMAP_IMAGE)
         plink_job.call(
             get_promoter_variants,
@@ -919,11 +882,6 @@
     # set jobs running
     batch.run(wait=False)
 
-<<<<<<< HEAD
+
 if __name__ == "__main__":
-    crm_pipeline()
-=======
-
-if __name__ == '__main__':
-    crm_pipeline()  # pylint: disable=no-value-for-parameter
->>>>>>> a2768b69
+    crm_pipeline()